--- conflicted
+++ resolved
@@ -60,24 +60,17 @@
     with OptionParser as the default backend using:
 
     >>> p = CommandParser()
-<<<<<<< HEAD
     
     or with ArgumentParser as the backend using:
 
     >>> p = CommandParser(subparser=argparser.ArgumentParser)
 
-=======
->>>>>>> 4e70d6b9
 
     Add a 'setup' command:
 
     >>> p.add_command('setup',usage='%prog setup OPTIONS ARGS')
 
-<<<<<<< HEAD
     Add options to the 'setup' command using normal OptionParser/ ArgumentParser methods,
-=======
-    Add options to the 'setup' command using normal ArgumentParser methods,
->>>>>>> 4e70d6b9
     e.g.
 
     >>> p.parser_for('info').add_option('-f',...)
@@ -90,11 +83,7 @@
     methods from optparse.
 
     """
-<<<<<<< HEAD
     def __init__(self,description=None,version=None,subparser=None):
-=======
-    def __init__(self, description=None, version=None, subparser=None):
->>>>>>> 4e70d6b9
         """Create a command line parser
         with 'subparser' as the backend (default=OptionParser)
         This parser can process command lines of the form
@@ -145,16 +134,11 @@
         self._help[cmd] = help
         return p
 
-<<<<<<< HEAD
     def parser_for(self,cmd):
         """Return OptionParser for specified command
-=======
-    def parser_for(self, cmd):
-        """Return ArgumentParser for specified command
->>>>>>> 4e70d6b9
 
         Returns:
-          The ArgumentParser object for the specified command.
+          The OptionParser object for the specified command.
 
         """
         return self._commands[cmd]
@@ -167,7 +151,6 @@
             If not supplied then defaults to sys.argv[1:].
 
         Returns:
-<<<<<<< HEAD
           A tuple of (cmd,options,arguments) if OptionParser (default)
           backend is used where 'cmd' is the
           command, and 'options' and 'arguments' are the options and
@@ -175,11 +158,6 @@
           A tuple of (cmd,options) if ArgumentParser is used as backend
           where 'cmd' is the command and 'options' is as returned by
           ArgumentParser.parse_args
-=======
-          A tuple of (cmd,options,args) where 'cmd' is the
-          command, and 'options' and 'args' are the options and
-          arguments as returned by ArgumentParser.parse_known_args.
->>>>>>> 4e70d6b9
 
         """
         # Collect arguments to process
@@ -201,15 +179,10 @@
 
         # Parse the remaining arguments and return
         if isinstance(p, argparse.ArgumentParser):
-<<<<<<< HEAD
             options = p.parse_args(argv[1:])
             return (cmd, options)
         # else:
         options, arguments = p.parse_args(argv[1:])
-=======
-            options, arguments = p.parse_known_args(argv[1:])
-        else: options, arguments = p.parse_args(argv[1:])
->>>>>>> 4e70d6b9
         return (cmd, options, arguments)
 
     def error(self, message):
@@ -286,11 +259,7 @@
 def add_nprocessors_option(parser, default_nprocessors, default_display=None):
     """Add a '--nprocessors' option to a parser
 
-<<<<<<< HEAD
     Given an OptionParser 'parser', add a '--nprocessors' option.
-=======
-    Given an ArgumentParser 'parser', add a '--nprocessors' option.
->>>>>>> 4e70d6b9
 
     The value of this option can be accessed via the 'nprocessors'
     attribute of the parser options.
@@ -305,12 +274,8 @@
         default_display = default_nprocessors
     if isinstance(parser, argparse.ArgumentParser):
         add_cmd = parser.add_argument
-<<<<<<< HEAD
-    else:
-        add_cmd = parser.add_option
-=======
-    else: add_cmd = parser.add_option
->>>>>>> 4e70d6b9
+    else:
+        add_cmd = parser.add_option
     add_cmd('--nprocessors', action='store',
             dest='nprocessors', default=default_nprocessors,
             help="explicitly specify number of processors/cores to use "
@@ -320,11 +285,7 @@
 def add_runner_option(parser):
     """Add a '--runner' option to a parser
 
-<<<<<<< HEAD
     Given an OptionParser 'parser', add a '--runner' option.
-=======
-    Given an ArgumentParser 'parser', add a '--runner' option.
->>>>>>> 4e70d6b9
 
     The value of this option can be accessed via the 'runner'
     attribute of the parser options (use the 'fetch_runner'
@@ -336,12 +297,8 @@
     """
     if isinstance(parser, argparse.ArgumentParser):
         add_cmd = parser.add_argument
-<<<<<<< HEAD
-    else:
-        add_cmd = parser.add_option
-=======
-    else: add_cmd = parser.add_option
->>>>>>> 4e70d6b9
+    else:
+        add_cmd = parser.add_option
     add_cmd('--runner', action='store',
             dest='runner', default=None,
             help="explicitly specify runner definition (e.g. "
@@ -351,11 +308,7 @@
 def add_no_save_option(parser):
     """Add a '--no-save' option to a parser
 
-<<<<<<< HEAD
     Given an OptionParser 'parser', add a '--no-save' option.
-=======
-    Given an ArgumentParser 'parser', add a '--no-save' option.
->>>>>>> 4e70d6b9
 
     The value of this option can be accessed via the 'no_save'
     attribute of the parser options.
@@ -365,12 +318,8 @@
     """
     if isinstance(parser, argparse.ArgumentParser):
         add_cmd = parser.add_argument
-<<<<<<< HEAD
-    else:
-        add_cmd = parser.add_option
-=======
-    else: add_cmd = parser.add_option
->>>>>>> 4e70d6b9
+    else:
+        add_cmd = parser.add_option
     add_cmd('--no-save', action='store_true', dest='no_save', default=False,
             help="Don't save parameter changes to the auto_process.info file")
     return parser
@@ -378,30 +327,18 @@
 def add_dry_run_option(parser):
     """Add a '--dry-run' option to a parser
 
-<<<<<<< HEAD
     Given an OptionParser 'parser', add a '--dry-run' option.
-=======
-    Given an ArgumentParser 'parser', add a '--dry-run' option.
->>>>>>> 4e70d6b9
 
     The value of this option can be accessed via the 'dry_run'
     attribute of the parser options.
 
-<<<<<<< HEAD
     Returns the input OptionParser object.
-=======
-    Returns the input ArgumentParser object.
->>>>>>> 4e70d6b9
-
-    """
-    if isinstance(parser, argparse.ArgumentParser):
-        add_cmd = parser.add_argument
-<<<<<<< HEAD
-    else:
-        add_cmd = parser.add_option
-=======
-    else: add_cmd = parser.add_option
->>>>>>> 4e70d6b9
+
+    """
+    if isinstance(parser, argparse.ArgumentParser):
+        add_cmd = parser.add_argument
+    else:
+        add_cmd = parser.add_option
     add_cmd('--dry-run', action='store_true', dest='dry_run', default=False,
             help="Dry run i.e. report what would be done but don't perform "
                  "any actions")
@@ -410,11 +347,7 @@
 def add_debug_option(parser):
     """Add a '--debug' option to a parser
 
-<<<<<<< HEAD
     Given an OptionParser 'parser', add a '--debug' option.
-=======
-    Given an ArgumentParser 'parser', add a '--debug' option.
->>>>>>> 4e70d6b9
 
     The value of this option can be accessed via the 'debug'
     attribute of the parser options.
@@ -424,12 +357,8 @@
     """
     if isinstance(parser, argparse.ArgumentParser):
         add_cmd = parser.add_argument
-<<<<<<< HEAD
-    else:
-        add_cmd = parser.add_option
-=======
-    else: add_cmd = parser.add_option
->>>>>>> 4e70d6b9
+    else:
+        add_cmd = parser.add_option
     add_cmd('--debug', action='store_true', dest='debug',
             default=False, help="Turn on debugging output")
     return parser